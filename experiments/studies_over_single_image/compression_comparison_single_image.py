--- conflicted
+++ resolved
@@ -22,13 +22,8 @@
 script_dir = os.path.dirname(os.path.abspath(__file__))
 
 # Load the image
-<<<<<<< HEAD
 task_name = "kodim08"
 image = imread("./data/kodak/kodim08.png")
-=======
-task_name = "test"
-image = imread("/Users/pourya/Library/CloudStorage/git_repos/my_projects/lsvd/data/kodak/kodim19.png")
->>>>>>> e944f4d4
 # image = imread("./data/clic/clic2024_validation_image/724b1dfdbde05257c46bb5e9863995b7c37bfcf101ed5a233ef2aa26193f09c4.png")
 
 task_dir = os.path.join(script_dir, task_name)
@@ -112,23 +107,23 @@
 
 
 # JPEG
-# for quality in range(0, 40, 1):
-#     t0 = time.time()
-#     enocoded = lrf.pil_encode(image, format="JPEG", quality=quality)
-#     t1 = time.time()
-#     reconstructed = lrf.pil_decode(enocoded)
-#     t2 = time.time()
-
-#     real_compression_ratio = lrf.get_compression_ratio(image, enocoded)
-#     real_bpp = lrf.get_bbp(image.shape[-2:], enocoded)
-
-#     compression_ratios["JPEG"].append(real_compression_ratio)
-#     bpps["JPEG"].append(real_bpp)
-#     reconstructed_images["JPEG"].append(reconstructed)
-#     psnr_values["JPEG"].append(lrf.psnr(image, reconstructed).item())
-#     ssim_values["JPEG"].append(lrf.ssim(image, reconstructed).item())
-#     encode_time["JPEG"].append(1000 * (t1-t0))
-#     decode_time["JPEG"].append(1000 * (t2-t1))
+for quality in range(0, 40, 1):
+    t0 = time.time()
+    encoded = lrf.pil_encode(image, format="JPEG", quality=quality)
+    t1 = time.time()
+    reconstructed = lrf.pil_decode(encoded)
+    t2 = time.time()
+
+    real_compression_ratio = lrf.get_compression_ratio(image, encoded)
+    real_bpp = lrf.get_bbp(image.shape[-2:], encoded)
+
+    compression_ratios["JPEG"].append(real_compression_ratio)
+    bpps["JPEG"].append(real_bpp)
+    reconstructed_images["JPEG"].append(reconstructed)
+    psnr_values["JPEG"].append(lrf.psnr(image, reconstructed).item())
+    ssim_values["JPEG"].append(lrf.ssim(image, reconstructed).item())
+    encode_time["JPEG"].append(1000 * (t1 - t0))
+    decode_time["JPEG"].append(1000 * (t2 - t1))
 
 
 # # WebP
@@ -145,23 +140,10 @@
 #     psnr_values["WEBP"].append(lrf.psnr(image, reconstructed).item())
 #     ssim_values["WEBP"].append(lrf.ssim(image, reconstructed).item())
 
-<<<<<<< HEAD
-# # SVD
-# for quality in np.linspace(0.0, 5, 20):
-#     encoded = lrf.svd_encode(
-#         image,
-#         color_space="RGB",
-#         quality=quality,
-#         patch=True,
-#         patch_size=(8, 8),
-#         dtype=torch.int8,
-#     )
-#     reconstructed = lrf.svd_decode(encoded)
-=======
 # SVD
 for quality in np.linspace(0.0, 5, 20):
     t0 = time.time()
-    enocoded = lrf.svd_encode(
+    encoded = lrf.svd_encode(
         image,
         color_space="RGB",
         quality=quality,
@@ -170,34 +152,25 @@
         dtype=torch.int8,
     )
     t1 = time.time()
-    reconstructed = lrf.svd_decode(enocoded)
+    reconstructed = lrf.svd_decode(encoded)
     t2 = time.time()
->>>>>>> e944f4d4
-
-#     real_compression_ratio = lrf.get_compression_ratio(image, encoded)
-#     real_bpp = lrf.get_bbp(image.shape[-2:], encoded)
-
-<<<<<<< HEAD
-#     compression_ratios["SVD"].append(real_compression_ratio)
-#     bpps["SVD"].append(real_bpp)
-#     reconstructed_images["SVD"].append(reconstructed)
-#     psnr_values["SVD"].append(lrf.psnr(image, reconstructed).item())
-#     ssim_values["SVD"].append(lrf.ssim(image, reconstructed).item())
-=======
+
+    real_compression_ratio = lrf.get_compression_ratio(image, encoded)
+    real_bpp = lrf.get_bbp(image.shape[-2:], encoded)
+
     compression_ratios["SVD"].append(real_compression_ratio)
     bpps["SVD"].append(real_bpp)
     reconstructed_images["SVD"].append(reconstructed)
     psnr_values["SVD"].append(lrf.psnr(image, reconstructed).item())
     ssim_values["SVD"].append(lrf.ssim(image, reconstructed).item())
-    encode_time["SVD"].append(1000 * (t1-t0))
-    decode_time["SVD"].append(1000 * (t2-t1))
->>>>>>> e944f4d4
+    encode_time["SVD"].append(1000 * (t1 - t0))
+    decode_time["SVD"].append(1000 * (t2 - t1))
 
 
 # IMF - RGB
 for quality in np.linspace(0.0, 25, 20):
     t0 = time.time()
-    enocoded = lrf.imf_encode(
+    encoded = lrf.imf_encode(
         image,
         color_space="RGB",
         quality=quality,
@@ -209,7 +182,7 @@
         verbose=False,
     )
     t1 = time.time()
-    reconstructed = lrf.imf_decode(enocoded)
+    reconstructed = lrf.imf_decode(encoded)
     t2 = time.time()
 
     real_compression_ratio = lrf.get_compression_ratio(image, encoded)
@@ -220,27 +193,28 @@
     reconstructed_images["IMF - RGB"].append(reconstructed)
     psnr_values["IMF - RGB"].append(lrf.psnr(image, reconstructed).item())
     ssim_values["IMF - RGB"].append(lrf.ssim(image, reconstructed).item())
-    encode_time["IMF - RGB"].append(1000 * (t1-t0))
-    decode_time["IMF - RGB"].append(1000 * (t2-t1))
+    encode_time["IMF - RGB"].append(1000 * (t1 - t0))
+    decode_time["IMF - RGB"].append(1000 * (t2 - t1))
 
 
 # IMF - YCbCr
-<<<<<<< HEAD
 for quality in np.linspace(0, 25, 20):
+    t0 = time.time()
     encoded = lrf.imf_encode(
         image,
         color_space="YCbCr",
         scale_factor=(0.5, 0.5),
-        quality=(quality, quality // 2, quality // 2),
+        quality=(quality, quality / 2, quality / 2),
         patch=True,
         patch_size=(8, 8),
         bounds=(-16, 15),
         dtype=torch.int8,
         num_iters=10,
         verbose=False,
-        pil_kwargs={"lossless": True, "format": "WEBP", "quality": 100},
-    )
+    )
+    t1 = time.time()
     reconstructed = lrf.imf_decode(encoded)
+    t2 = time.time()
 
     real_compression_ratio = lrf.get_compression_ratio(image, encoded)
     real_bpp = lrf.get_bbp(image.shape[-2:], encoded)
@@ -250,44 +224,16 @@
     reconstructed_images["IMF"].append(reconstructed)
     psnr_values["IMF"].append(lrf.psnr(image, reconstructed).item())
     ssim_values["IMF"].append(lrf.ssim(image, reconstructed).item())
-=======
-# for quality in np.linspace(0, 25, 20):
-#     t0 = time.time()
-#     enocoded = lrf.imf_encode(
-#         image,
-#         color_space="YCbCr",
-#         scale_factor=(0.5, 0.5),
-#         quality=(quality, quality / 2, quality / 2),
-#         patch=True,
-#         patch_size=(8, 8),
-#         bounds=(-16, 15),
-#         dtype=torch.int8,
-#         num_iters=0,
-#         verbose=False,
-#     )
-#     t1 = time.time()
-#     reconstructed = lrf.imf_decode(enocoded)
-#     t2 = time.time()
-
-#     real_compression_ratio = lrf.get_compression_ratio(image, enocoded)
-#     real_bpp = lrf.get_bbp(image.shape[-2:], enocoded)
-
-#     compression_ratios["IMF"].append(real_compression_ratio)
-#     bpps["IMF"].append(real_bpp)
-#     reconstructed_images["IMF"].append(reconstructed)
-#     psnr_values["IMF"].append(lrf.psnr(image, reconstructed).item())
-#     ssim_values["IMF"].append(lrf.ssim(image, reconstructed).item())
-#     encode_time["IMF"].append(1000 * (t1-t0))
-#     decode_time["IMF"].append(1000 * (t2-t1))
->>>>>>> e944f4d4
+    encode_time["IMF"].append(1000 * (t1 - t0))
+    decode_time["IMF"].append(1000 * (t2 - t1))
 
 
 selected_methods = [
-    # "JPEG",
+    "JPEG",
     # "WEBP",
     # "SVD",
     "IMF - RGB",
-    # "IMF",
+    "IMF",
 ]
 bpps = {k: bpps[k] for k in selected_methods}
 reconstructed_images = {k: reconstructed_images[k] for k in selected_methods}
@@ -395,16 +341,18 @@
 
 
 def save_metadata():
-    metadata = {"psnr_values": psnr_values, "ssim_values":ssim_values, "bpps": bpps, "encode_time": encode_time, "decode_time": decode_time}
+    metadata = {
+        "psnr_values": psnr_values,
+        "ssim_values": ssim_values,
+        "bpps": bpps,
+        "encode_time": encode_time,
+        "decode_time": decode_time,
+    }
 
     with open(f"{task_dir}/{task_name}_metadata.json", "w") as json_file:
         json.dump(metadata, json_file, indent=4)
 
-<<<<<<< HEAD
 
 plot_metrics_collage()
-=======
-# plot_metrics_collage()
 # plot_individual_figs()
->>>>>>> e944f4d4
 save_metadata()