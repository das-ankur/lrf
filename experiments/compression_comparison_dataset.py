--- conflicted
+++ resolved
@@ -17,18 +17,13 @@
 import torchvision.transforms as transforms
 import matplotlib.pyplot as plt
 
-<<<<<<< HEAD
 from pathlib import Path
-from skimage import data, img_as_float
-=======
-from skimage import img_as_float
->>>>>>> 509f7499
+from skimage import data, img_as_float, exposure
 from torchvision.transforms import Resize
 from torch.utils.data import Subset
 
 from src.models import compression as com
 
-<<<<<<< HEAD
 # Setup result directory
 now = datetime.now().strftime("%Y%m%d-%H%M%S")
 folder_name = (f"{now}")
@@ -38,19 +33,11 @@
 output_path = output_path.as_posix()
 
 # Load dataset
-task_name = "compression_comparison_CIFAR10"
-transform = transforms.Compose([transforms.ToTensor(),])
-dataset = torchvision.datasets.CIFAR10(root='../datasets', train=True, download=False, transform=transform)
-# dataset = Subset(dataset, indices=np.arange(0,25))
-=======
-
-# Load dataset
-task_name = "compression_comparison_CIFAR10"
-dataset = torchvision.datasets.CIFAR10(
-    root="data", train=False, download=True, transform=transforms.ToTensor()
-)
-dataset = Subset(dataset, indices=[0, 1, 2, 3])
->>>>>>> 509f7499
+# task_name = "compression_comparison_CIFAR10"
+# dataset = torchvision.datasets.CIFAR10(root=f'{parent_dir}/datasets', train=True, download=False, transform=transforms.ToTensor())
+task_name = "compression_comparison_ImageNet"
+dataset = torchvision.datasets.ImageNet(root=f'{parent_dir}/datasets', split="val", transform=transforms.ToTensor())
+# dataset = Subset(dataset, indices=np.arange(0, 25))
 data_loader = torch.utils.data.DataLoader(dataset, batch_size=1, shuffle=False)
 
 ## for test
@@ -62,7 +49,8 @@
 methods = [com.Interpolate(mode="bilinear"), com.DCT(), com.PatchSVD(patch_size=(4,4))]
 metrics = [com.psnr, com.ssim]
 summary_metrics = [np.mean, np.std]
-compression_ratios = np.array([1.25, *np.arange(2, 20, 1)])
+compression_ratios = np.array([1.25, *np.arange(2, 26, 1)])
+# resize_img = Resize((224,224), antialias=True)
 
 metric_values = {
     method.__class__.__name__: {
@@ -128,30 +116,15 @@
     for i, _ in enumerate(compression_ratios):
         for method in methods:
             for summary in summary_metrics:
-                summary_values[method.__class__.__name__][f"ratio_id_{i}"][
-                    metric.__name__
-                ][summary.__name__] = summary(
-                    metric_values[method.__class__.__name__][f"ratio_id_{i}"][
-                        metric.__name__
-                    ]
-                )
-                summary_values[method.__class__.__name__][f"ratio_id_{i}"][
-                    "ratio_val"
-                ] = metric_values[method.__class__.__name__][f"ratio_id_{i}"]["ratio_val"]
+                summary_values[method.__class__.__name__][f"ratio_id_{i}"][metric.__name__][summary.__name__] = summary(metric_values[method.__class__.__name__][f"ratio_id_{i}"][metric.__name__])
+                summary_values[method.__class__.__name__][f"ratio_id_{i}"]["ratio_val"] = metric_values[method.__class__.__name__][f"ratio_id_{i}"]["ratio_val"]
 
 
 # saving the dictionaries
-<<<<<<< HEAD
 with open(f'{output_path}/{task_name}_dict.pkl', 'wb') as f:
     pickle.dump(metric_values, f)
 
 with open(f'{output_path}/{task_name}_summary_dict.pkl', 'wb') as f:
-=======
-with open(f"{task_name}_dict.pkl", "wb") as f:
-    pickle.dump(metric_values, f)
-
-with open(f"{task_name}_summary_dict.pkl", "wb") as f:
->>>>>>> 509f7499
     pickle.dump(summary_values, f)
 
 # Plotting the results
