device: "cpu"
num_epochs: 300
batch_size: 64
log_interval: 100
num_saved_model: 2

model:
    _target_: scripts.model.TSVDResNet
    num_classes: 10
    patch_size: 8
    compression_ratio: [1, 20]
    u_output_dim: 96
    vt_output_dim: 24

train_transform:
    _target_: torchvision.transforms.Compose
    transforms:
        - _target_: torchvision.transforms.RandomResizedCrop
          size: 224
        - _target_: torchvision.transforms.RandomHorizontalFlip
          p: 0.5
        - _target_: torchvision.transforms.ToTensor
        - _target_: torchvision.transforms.Normalize
          mean: [0.485, 0.456, 0.406]
          std: [0.229, 0.224, 0.225]

val_transform:
    _target_: torchvision.transforms.Compose
    transforms:
        - _target_: torchvision.transforms.Normalize
          mean: [0.485, 0.456, 0.406]
          std: [0.229, 0.224, 0.225]
        - _target_: torchvision.transforms.ToTensor

train_set:
    _target_: torchvision.datasets.CIFAR10
    root: "./datasets"
    transform: ${train_transform}
    train: True
    download: True

val_set:
    _target_: torchvision.datasets.CIFAR10
    root: "./datasets"
    transform: ${val_transform}
    train: false
    download: True

train_loader:
    _target_: torch.utils.data.DataLoader
    dataset: ${train_set}
    batch_size: ${batch_size}
    shuffle: true

val_loader:
    _target_: torch.utils.data.DataLoader
    dataset: ${val_set}
<<<<<<< HEAD
    batch_size: ${batch_size} # ?? ${2 * batch_size} doesn't work for me!
=======
    batch_size: ${2*batch_size}
>>>>>>> 4a77751c
    shuffle: true

optimizer:
    _target_: torch.optim.AdamW
    _partial_: true
    lr: 0.001
    weight_decay: 0.0

scheduler:
    _target_: torch.optim.lr_scheduler.CosineAnnealingLR
    _partial_: true
    T_max: ${num_epochs}

loss:
    _target_: torch.nn.CrossEntropyLoss

val_metrics:
    accuracy:
        _target_: ignite.metrics.Accuracy
    loss:
        _target_: ignite.metrics.Loss
        loss_fn: ${loss}<|MERGE_RESOLUTION|>--- conflicted
+++ resolved
@@ -55,11 +55,7 @@
 val_loader:
     _target_: torch.utils.data.DataLoader
     dataset: ${val_set}
-<<<<<<< HEAD
     batch_size: ${batch_size} # ?? ${2 * batch_size} doesn't work for me!
-=======
-    batch_size: ${2*batch_size}
->>>>>>> 4a77751c
     shuffle: true
 
 optimizer:
